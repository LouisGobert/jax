# Copyright 2018 Google LLC
#
# Licensed under the Apache License, Version 2.0 (the "License");
# you may not use this file except in compliance with the License.
# You may obtain a copy of the License at
#
#     https://www.apache.org/licenses/LICENSE-2.0
#
# Unless required by applicable law or agreed to in writing, software
# distributed under the License is distributed on an "AS IS" BASIS,
# WITHOUT WARRANTIES OR CONDITIONS OF ANY KIND, either express or implied.
# See the License for the specific language governing permissions and
# limitations under the License.

from __future__ import absolute_import
from __future__ import division
from __future__ import print_function

from collections import namedtuple, defaultdict
from distutils.util import strtobool
import itertools as it
import operator as op
import os

import numpy as onp
import six
from six.moves import xrange

from ..config import flags
from .. import core
from .. import ad_util
from .. import tree_util
from .. import linear_util as lu
from ..abstract_arrays import ConcreteArray, ShapedArray, make_shaped_array, array_types
from ..core import AbstractTuple, JaxTuple, pack, valid_jaxtype
from ..util import partial, partialmethod, memoize, unzip2, concatenate, safe_map, prod
from ..lib import xla_bridge as xb
from . import partial_eval as pe
from . import ad

FLAGS = flags.FLAGS
flags.DEFINE_bool('jax_device_values',
                  strtobool(os.getenv('JAX_DEVICE_VALUES', "True")),
                  'Enable device-persistent values.')
flags.DEFINE_bool('jax_debug_nans',
                  strtobool(os.getenv('JAX_DEBUG_NANS', "False")),
                  'Add nan checks to every operation.')

def apply_primitive(prim, *args, **kwargs):
  abstract_args = map(abstractify, args)
  compiled_fun = xla_primitive_callable(prim, *abstract_args, **kwargs)
  return compiled_fun(*args)

@memoize
def xla_primitive_callable(prim, *abstract_args, **kwargs):
  shapes = tuple(map(xla_shape, abstract_args))
  built_c = primitive_computation(prim, *shapes, **kwargs)
  result_shape = xla_shape_to_result_shape(built_c.GetReturnValueShape())
  handle_result = result_handler(result_shape)
  compiled = built_c.Compile(shapes, xb.get_compile_options(),
                             backend=xb.get_backend())
  return partial(execute_compiled_primitive, prim.name, compiled, handle_result)

@memoize
def primitive_computation(prim, *shapes, **kwargs):
  c = xb.make_computation_builder("primitive_computation")
  xla_args = map(c.ParameterWithShape, shapes)
  xla_result = translation_rule(prim)(c, *xla_args, **kwargs)
  try:
    return c.Build()
  except RuntimeError as e:
    # try for a better error message by using the abstract_eval checks
    prim.abstract_eval(*map(aval_from_xla_shape, shapes), **kwargs)
    raise e

def aval_from_xla_shape(shape):
  if shape.is_tuple():
    return AbstractTuple(map(aval_from_xla_shape, shape.tuple_shapes()))
  else:
    return ShapedArray(shape.dimensions(), shape.element_type())

def execute_compiled_primitive(name, compiled, result_handler, *args):
  input_bufs = [device_put(x) for x in args]
  out_buf = compiled.Execute(input_bufs, not core.skip_checks)
  check_nans(name, out_buf)
  return result_handler(out_buf)

def check_nans(name, buf):
  FLAGS.jax_debug_nans and _check_nans(name, buf.shape(), buf)

def _check_nans(name, xla_shape, buf):
  if xla_shape.is_tuple():
    _map(partial(_check_nans, name), xla_shape.tuple_shapes(), buf.destructure())
  else:
    if onp.issubdtype(xla_shape.element_type(), onp.floating):
      pyval = buf.to_py()
      if onp.any(onp.isnan(pyval)):
        msg = "invalid value (nan) encountered in {}"
        raise FloatingPointError(msg.format(name))

def device_put(x, device_num=0):
  """Place a Python value `x` on device number `device_num`.

  This is a wrapper around jax.lib.xla_bridge.device_put to handle
  additional Python types, namely
    1. the array-like types DeviceArray (which is already backed by device
    memory, though may be on the wrong device) and its subclass DeviceConstant
    (which represents a lazy value to be instantiated), and
    2. the tuple-like types DeviceTuple (which is already backed by device
    memory, though may be on the wrong device) and JaxTuple (which may have some
    elements that are backed by device memory on the correct device).
  In particular, this function avoids transferring data already placed on the
  correct device, and handles instantiating DeviceConstants.

  Args:
    x: a tuplelike-tree with arraylike leaves representing the value to be
      transferred to the device, where tuplelike means a JaxTuple or
      DeviceTuple, and arraylike includes DeviceArray, DeviceConstant, and
      anything that has an '__array__' attr.
    device_num: an int representing the target physical device number.

  Returns:
    A buffer representing the input `x` placed on the appropriate device.
  """
  x = canonicalize_pyval_dtype(x)
  t = type(x)
  if t is DeviceArray or t is DeviceTuple:
    if x.device_buffer.device() == device_num:
      return x.device_buffer
    else:
      # TODO(phawkins): perform a direct device-to-device copy rather than
      # bouncing via the host.
      return device_put(x.device_buffer.to_py(), device_num)
  elif isinstance(x, DeviceConstant):
    return instantiate_device_constant(x, device_num=device_num)
  elif isinstance(x, (DeviceArray, onp.ndarray)):
    return xb.device_put(x, device_num)  # handle arraylikes
  elif isinstance(x, JaxTuple):
    element_bufs = tuple(map(partial(device_put, device_num=device_num), x))
    return xb.make_tuple(element_bufs, device_num)
  else:
    raise TypeError(t)

def device_put_many(xs_and_devices):
  """Place multiple Python values on multiple devices in parallel.

  This is a wrapper around jax.lib.xla_bridge.device_put_many to handle
  additional Python types. See the docstring for jax.interpreters.xla.device_put
  for more information.

  Args:
    xs_and_devices: a sequence of (pyval, device_num) pairs in which  device_num
      is an int representing the target physical device number and pyval is a
      tuple-like tree with arraylike leaves (see the device_put docstring).

  Returns:
    A sequence of buffers representing the inputs placed on the corresponding
    device numbers.
  """
  transfer_indices = []
  transfers = []
  outputs = [None] * len(xs_and_devices)
  for i, (x, device_num) in enumerate(xs_and_devices):
    x = canonicalize_pyval_dtype(x)
    t = type(x)
    if t is DeviceArray or t is DeviceTuple:
      if x.device_buffer.device() == device_num:
        outputs[i] = x.device_buffer
      else:
        transfer_indices.append(i)
        # TODO(phawkins): perform a direct device-to-device copy rather than
        # bouncing via the host.
        transfers.append((x.device_buffer.to_py(), device_num))
    elif isinstance(x, DeviceConstant):
      outputs[i] = instantiate_device_constant(x, device_num=device_num)
    elif hasattr(t, '__array__'):
      transfer_indices.append(i)
      transfers.append((x, device_num))  # handle arraylikes
    elif t is JaxTuple:
      # TODO(mattjj,phawkins): improve this to avoid device_put call
      element_bufs = tuple(map(partial(device_put, device_num=device_num), x))
      outputs[i] = xb.make_tuple(element_bufs, device_num)
    else:
      raise TypeError(t)

  transfer_results = xb.device_put_many(transfers)
  for i, result in zip(transfer_indices, transfer_results):
    outputs[i] = result
  return outputs


# When we execute an XLA computation, we get a raw device buffer back and need
# to package it into a suitable Python object to return to the user. To avoid
# unnecessary device-to-host transfers, we typically return a DeviceValue that
# acts just like a familiar Python type (e.g. an ndarray or JaxTuple) but is
# lazy in that it only copies data back to the host as required. Since the same
# DeviceValue type is formed on every execution of a compiled computation, at
# compile time we set up result handler functions and thus avoid redoing some of
# the Python bookkeeping work on every execution. Since XLA shapes are slower to
# manipulate than simple Python builtins, we store the metadata required for
# forming the DeviceValue result in special ResultArray / ResultTuple classes.

# Every JaxType needs to map to an XLA type. However this function's design is
# based on the assumption that XLA types can be mapped uniquely back to a
# JaxType, i.e. that the mapping is bijective. That assumption could be relaxed,
# but it would mean we need to do a bit more bookkeping on the Python side to
# track abstract values of outputs.
def xla_shape_to_result_shape(xla_shape):
  if xla_shape.is_tuple():
    aval = aval_from_xla_shape(xla_shape)
    result_shapes = tuple(map(xla_shape_to_result_shape, xla_shape.tuple_shapes()))
    return ResultTuple((aval, result_shapes))
  else:
    shape, dtype = xla_shape.dimensions(), xla_shape.element_type()
    ndim, size = len(shape), prod(shape)
    return ResultArray((shape, dtype, ndim, size))
class ResultTuple(tuple): pass
class ResultArray(tuple): pass

def result_handler(result_shape):
  if FLAGS.jax_device_values:
    return device_persistent_result_handler(result_shape)
  else:
    return pyval_result_handler(result_shape)

def device_persistent_result_handler(result_shape):
  t = type(result_shape)
  if t is ResultArray:
    return partial(DeviceArray, result_shape)
  elif t is ResultTuple:
    return partial(DeviceTuple, result_shape)
  else:
    raise TypeError(t)

def pyval_result_handler(result_shape):
  t = type(result_shape)
  if t is ResultArray:
    return lambda buf: buf.to_py()
  elif t is ResultTuple:
    _, result_shapes = result_shape
    handlers = list(map(pyval_result_handler, result_shapes))
    return lambda buf: JaxTuple(h(b) for h, b in zip(handlers, buf.destructure()))
  else:
    raise TypeError(t)


def compile_jaxpr(jaxpr, const_vals, *abstract_args):
  arg_shapes = list(map(xla_shape, abstract_args))
  built_c = jaxpr_computation(jaxpr, const_vals, (), *arg_shapes)
  result_shape = xla_shape_to_result_shape(built_c.GetReturnValueShape())
  return built_c.Compile(arg_shapes, xb.get_compile_options(),
                         backend=xb.get_backend()), result_shape

def build_jaxpr(jaxpr, const_vals, *abstract_args):
  arg_shapes = list(map(xla_shape, abstract_args))
  built_c = jaxpr_computation(jaxpr, const_vals, (), *arg_shapes)
  return built_c

def jaxpr_computation(jaxpr, const_vals, freevar_shapes, *arg_shapes):
  c = xb.make_computation_builder("jaxpr_computation")

  def read(v):
    return env[v]

  def write(v, node):
    assert node is not None
    env[v] = node

  def write_constant(v, val): write(v, c.Constant(val))
  def write_param(v, shape): write(v, c.ParameterWithShape(shape))

  env = {}
  write(core.unitvar, c.Tuple())
  core.pat_fmap(write_param, jaxpr.invars, arg_shapes)
  if const_vals:
<<<<<<< HEAD
    core.pat_fmap(write_constant, jaxpr.constvars, const_vals)
    core.pat_fmap(write_param, jaxpr.freevars, freevar_shapes)
  else:
    all_freevars = it.chain(jaxpr.constvars, jaxpr.freevars)
    core.pat_fmap(write_param, all_freevars, freevar_shapes)

  for eqn in jaxpr.eqns:
    if not eqn.restructure:
      in_nodes = map(read, eqn.invars)
    else:
      in_nodes = [xla_pack(c, map(read, invars)) if type(invars) is tuple
                  else read(invars) for invars in eqn.invars]
    in_shapes = map(c.GetShape, in_nodes)
=======
    _map(write, jaxpr.constvars, map(c.Constant, const_vals))
    _map(write, jaxpr.freevars, map(c.ParameterWithShape, freevar_shapes))
  else:
    all_freevars = it.chain(jaxpr.constvars, jaxpr.freevars)
    _map(write, all_freevars, map(c.ParameterWithShape, freevar_shapes))
  _map(write, jaxpr.invars, map(c.ParameterWithShape, arg_shapes))
  for eqn in jaxpr.eqns:
    in_nodes = list(map(read, eqn.invars))
>>>>>>> 9788a358
    subcs = [
        jaxpr_computation(
            subjaxpr, (),
            tuple(map(c.GetShape, map(read, const_bindings + freevar_bindings))),
            *map(c.GetShape, in_nodes))
        for subjaxpr, const_bindings, freevar_bindings in eqn.bound_subjaxprs]
    subfuns = [(subc, tuple(map(read, const_bindings + freevar_bindings)))
               for subc, (_, const_bindings, freevar_bindings)
               in zip(subcs, eqn.bound_subjaxprs)]
    ans = translation_rule(eqn.primitive)(c, *(subfuns + in_nodes), **eqn.params)
    out_nodes = xla_destructure(c, ans) if eqn.destructure else [ans]
    _map(write, eqn.outvars, out_nodes)
  return c.Build(read(jaxpr.outvar))

def _map(f, *xs):
  return tuple(map(f, *xs))

def xla_destructure(c, ans):
  num_elements = len(c.GetShape(ans).tuple_shapes())
  return [c.GetTupleElement(ans, i) for i in range(num_elements)]

def xla_pack(c, xs):
  return c.Tuple(*xs)

def tuple_constant(c, val, canonicalize_types=True):
  return c.Tuple(*map(c.Constant, val))
xb.register_constant_handler(JaxTuple, tuple_constant)

def translation_rule(p):
  backend = xb.get_backend()
  backend_specific_rule = backend_specific_translations[backend.platform].get(p)
  try:
    return backend_specific_rule or translations[p]
  except KeyError:
    raise NotImplementedError(
        "XLA translation rule for '{}' not implemented".format(p))


def lower_fun(fun, c, *xla_args, **params):
  xla_shapes = tuple(map(c.GetShape, xla_args))
  avals = map(aval_from_xla_shape, xla_shapes)
  pvals = [pe.PartialVal((a, core.unit)) for a in avals]
  jaxpr, _, consts = pe.trace_unwrapped_to_jaxpr(fun, pvals, **params)
  built_c = jaxpr_computation(jaxpr, consts, (), *xla_shapes)
  return c.Call(built_c, xla_args)


translations = {}
backend_specific_translations = defaultdict(dict)

translations[core.pack_p] = lambda c, *xs: c.Tuple(*xs)
translations[core.call_p] = lambda c, subc_a1, *a2: c.Call(subc_a1[0],
                                                           subc_a1[1] + a2)
translations[core.identity_p] = lambda c, x: x

def zeros_like_translation_rule(c, x):
  def _zeros_like(shape):
    if shape.is_tuple():
      return c.Tuple(*(_zeros_like(x) for x in shape.tuple_shapes()))
    else:
      return c.Broadcast(c.Constant(onp.array(0, shape.element_type())),
                         shape.dimensions())
  return _zeros_like(c.GetShape(x))
<<<<<<< HEAD

def add_jaxvals_translation_rule(c, x, y):
  x_shape, y_shape = map(c.GetShape, (x, y))
  if x_shape.is_tuple() and y_shape.is_tuple():
    xs = xla_destructure(c, x)
    ys = xla_destructure(c, y)
    return c.Tuple(*map(partial(add_jaxvals_translation_rule, c), xs, ys))
  else:
    return c.Add(x, y)

translations[ad_util.zeros_like_p] = zeros_like_translation_rule
translations[ad_util.add_jaxvals_p] = add_jaxvals_translation_rule
=======
translations[ad_util.zeros_like_p] = zeros_like_translation_rule

# TODO(mattjj): add_jaxvals should handle any jaxval
translations[ad_util.add_jaxvals_p] = lambda c, x, y: c.Add(x, y)
>>>>>>> 9788a358


def canonicalize_pyval_dtype(x):
  try:
    return canonicalize_dtype_handlers[type(x)](x)
  except KeyError:
    msg = "No canonicalize handler registered for type: {}"
    raise TypeError(msg.format(type(x)))

canonicalize_dtype_handlers = {}

def canonicalize_tuple_dtype(tup):
  return JaxTuple(map(canonicalize_pyval_dtype, tup))
canonicalize_dtype_handlers[JaxTuple] = canonicalize_tuple_dtype

def canonicalize_ndarray_dtype(x):
  return onp.asarray(x, xb.canonicalize_dtype(onp.result_type(x)))

for t in array_types:
  canonicalize_dtype_handlers[t] = canonicalize_ndarray_dtype

def identity(x): return x


def abstractify(x):
  try:
    return pytype_aval_mappings[type(x)](x)
  except KeyError:
    raise TypeError("No abstraction handler for type: {}".format(type(x)))

pytype_aval_mappings = {}

def abstractify_tuple(tup):
  return AbstractTuple(map(abstractify, tup))
pytype_aval_mappings[JaxTuple] = abstractify_tuple
pytype_aval_mappings[AbstractTuple] = abstractify_tuple

for t in array_types:
  pytype_aval_mappings[t] = make_shaped_array


class DeviceValue(object):
  """A DeviceValue represents a value backed by device memory."""
  __slots__ = ["device_buffer"]
  def __init__(self, device_buffer):
    self.device_buffer = device_buffer

class DeviceTuple(DeviceValue):
  """A DeviceTuple is a JaxTuple backed by a single device memory buffer."""
  __slots__ = ["aval", "result_shapes"]

  def __init__(self, result_shape, device_buffer):
    self.device_buffer = device_buffer
    self.aval, self.result_shapes = result_shape

  def __iter__(self):
    bufs = self.device_buffer.destructure()
    handlers = map(device_persistent_result_handler, self.result_shapes)
    elts = [handler(buf) for handler, buf in zip(handlers, bufs)]
    return iter(elts)

  def __len__(self):
    return len(self.aval)

  def __repr__(self):
    return 'DeviceTuple(len={length})'.format(length=len(self))


# DeviceValues don't need to be dtype-canonicalized because we assume values on
# the device have already been canonicalized.
core.pytype_aval_mappings[DeviceTuple] = core.pytype_aval_mappings[JaxTuple]
pytype_aval_mappings[DeviceTuple] = op.attrgetter('aval')
canonicalize_dtype_handlers[DeviceTuple] = identity


def forward_method(attrname, self, fun, *args):
  return fun(getattr(self, attrname), *args)
forward_to_value = partial(forward_method, "_value")

class DeviceArray(DeviceValue):
  """A DeviceArray is an ndarray backed by a single device memory buffer."""
  # We don't subclass ndarray because that would open up a host of issues,
  # but lax_numpy.py overrides isinstance behavior and attaches ndarray methods.
  __slots__ = ["shape", "dtype", "ndim", "size", "_npy_value"]
  __array_priority__ = 100.

  def __init__(self, result_shape, device_buffer):
    self.device_buffer = device_buffer
    self.shape, self.dtype, self.ndim, self.size = result_shape
    self._npy_value = None

  # TODO make device_buffer a property, make the _npy_value writeable, invalidate
  @property
  def _value(self):
    if self._npy_value is None:
      self._npy_value = self.device_buffer.to_py()
      self._npy_value.flags.writeable = False
    return self._npy_value

  def copy(self):
    """Returns an ndarray (backed by host memory, not device memory)."""
    return onp.asarray(self)

  def __repr__(self):
    return onp.array_repr(self)

  def item(self):
    if onp.issubdtype(self.dtype, onp.complexfloating):
      return complex(self)
    elif onp.issubdtype(self.dtype, onp.floating):
      return float(self)
    elif onp.issubdtype(self.dtype, onp.integer):
      return int(self)
    elif onp.issubdtype(self.dtype, onp.bool_):
      return bool(self)
    else:
      raise TypeError(self.dtype)

  def __len__(self):
    try:
      return self.shape[0]
    except IndexError:
      raise TypeError("len() of unsized object")  # same as numpy error

  def __iter__(self):
    if self.ndim == 0:
      raise TypeError("iteration over a 0-d array")  # same as numpy error
    else:
      return (self[i] for i in xrange(self.shape[0]))

  def __reversed__(self):
    if self.ndim == 0:
      raise TypeError("iteration over a 0-d array")
    else:
      return (self[i] for i in xrange(self.shape[0] - 1, -1, -1))

  def __format__(self, format_spec):
    # Simulates behavior of https://github.com/numpy/numpy/pull/9883
    if self.ndim == 0:
      return format(self._value[()], format_spec)
    else:
      return format(self._value, format_spec)

  __array__ = partialmethod(forward_to_value, onp.asarray)
  __str__ = partialmethod(forward_to_value, str)
  __bool__ = __nonzero__ = partialmethod(forward_to_value, bool)
  __float__ = partialmethod(forward_to_value, float)
  __int__ = partialmethod(forward_to_value, int)
  if six.PY2:
    __long__ = partialmethod(forward_to_value, long)  # noqa: F821
  __complex__ = partialmethod(forward_to_value, complex)
  __hex__ = partialmethod(forward_to_value, hex)
  __oct__ = partialmethod(forward_to_value, oct)

  # pickle saves and loads just like an ndarray
  __reduce__ = partialmethod(forward_to_value, op.methodcaller("__reduce__"))

  # clobbered when jax.numpy is imported, but useful in tests
  def __eq__(self, other): return self._value == other

  def __hash__(self):
    # TODO(mattjj): this is not semantically correct because it is possible
    # __eq__ is true for values with unequal __hash__ values. However, the
    # main use case at the moment is memoization for which false negatives are
    # fine.
    return id(self)


# DeviceValues don't need to be canonicalized because we assume values on the
# device have already been canonicalized.
core.pytype_aval_mappings[DeviceArray] = ConcreteArray
pytype_aval_mappings[DeviceArray] = make_shaped_array
canonicalize_dtype_handlers[DeviceArray] = identity

def _device_array_constant_handler(c, val, canonicalize_types=True):
  return c.Constant(onp.asarray(val), canonicalize_types=canonicalize_types)
xb.register_constant_handler(DeviceArray, _device_array_constant_handler)

pytype_aval_mappings[ConcreteArray] = make_shaped_array
pytype_aval_mappings[ShapedArray] = identity


class DeviceConstant(DeviceArray):
  @staticmethod
  def constant_handler(c, constant_instance, canonicalize_types=True):
    assert False

def instantiate_device_constant(const, cutoff=1e6, device_num=0):
  # dispatch an XLA Computation to build the constant on the device if it's
  # large, or alternatively build it on the host and transfer it if it's small
  # TODO(mattjj): need a way to instantiate on a specific device
  assert isinstance(const, DeviceConstant)
  if const.size > cutoff and device_num == 0:
    c = xb.make_computation_builder("constant_instantiating_computation")
    xla_const = const.constant_handler(c, const)
    compiled = c.Build(xla_const).Compile((), xb.get_compile_options(),
                                          backend=xb.get_backend())
    return compiled.Execute(())
  else:
    return xb.device_put(onp.asarray(const), device_num)


def xla_shape(x):
  try:
    return xb.Shape.array_shape(x.dtype, x.shape)
  except AttributeError:
    if type(x) in (core.AbstractTuple, core.JaxTuple):
      return xb.Shape.tuple_shape(tuple(map(xla_shape, x)))
    else:
      raise TypeError(type(x))


def xla_call_impl(fun, *args, **params):
  device_values = FLAGS.jax_device_values and params.pop('device_values')
  compiled_fun = xla_callable(fun, device_values, *map(abstractify, args))
  try:
    return compiled_fun(*args)
  except FloatingPointError:
    print("Invalid value encountered in the output of a jit function. "
          "Calling the de-optimized version.")
    return fun.call_wrapped(*args)  # probably won't return


@lu.memoize
def xla_callable(fun, device_values, *abstract_args):
  pvals = [pe.PartialVal((aval, core.unit)) for aval in abstract_args]
  with core.new_master(pe.JaxprTrace, True) as master:
    jaxpr, (pval, consts, env) = pe.trace_to_subjaxpr(fun, master, False).call_wrapped(pvals)
    assert not env  # no subtraces here (though cond might eventually need them)
    compiled, result_shape = compile_jaxpr(jaxpr, consts, *abstract_args)
    del master, consts, jaxpr, env
  if device_values:
    handle_result = device_persistent_result_handler(result_shape)
  else:
    handle_result = pyval_result_handler(result_shape)
  return partial(execute_compiled, compiled, pval, handle_result)

def execute_compiled(compiled, pval, handle_result, *args):
  input_bufs = [device_put(x) for x in args]
  out_buf = compiled.Execute(input_bufs, not core.skip_checks)
  check_nans("jit-compiled computation", out_buf)
  return pe.merge_pvals(handle_result(out_buf), pval)


def xla_call_translation_rule(c, subc_a1, *a2, **params):
  subc, a1 = subc_a1
  return c.Call(subc, a1 + a2)

xla_call_p = core.Primitive('xla_call')
xla_call = partial(core.call_bind, xla_call_p)
xla_call_p.def_custom_bind(xla_call)
xla_call_p.def_impl(xla_call_impl)

translations[xla_call_p] = xla_call_translation_rule
ad.primitive_transposes[xla_call_p] = partial(ad.call_transpose, xla_call_p)<|MERGE_RESOLUTION|>--- conflicted
+++ resolved
@@ -37,6 +37,8 @@
 from ..lib import xla_bridge as xb
 from . import partial_eval as pe
 from . import ad
+
+_map = safe_map  # TODO remove
 
 FLAGS = flags.FLAGS
 flags.DEFINE_bool('jax_device_values',
@@ -273,7 +275,6 @@
   write(core.unitvar, c.Tuple())
   core.pat_fmap(write_param, jaxpr.invars, arg_shapes)
   if const_vals:
-<<<<<<< HEAD
     core.pat_fmap(write_constant, jaxpr.constvars, const_vals)
     core.pat_fmap(write_param, jaxpr.freevars, freevar_shapes)
   else:
@@ -287,16 +288,6 @@
       in_nodes = [xla_pack(c, map(read, invars)) if type(invars) is tuple
                   else read(invars) for invars in eqn.invars]
     in_shapes = map(c.GetShape, in_nodes)
-=======
-    _map(write, jaxpr.constvars, map(c.Constant, const_vals))
-    _map(write, jaxpr.freevars, map(c.ParameterWithShape, freevar_shapes))
-  else:
-    all_freevars = it.chain(jaxpr.constvars, jaxpr.freevars)
-    _map(write, all_freevars, map(c.ParameterWithShape, freevar_shapes))
-  _map(write, jaxpr.invars, map(c.ParameterWithShape, arg_shapes))
-  for eqn in jaxpr.eqns:
-    in_nodes = list(map(read, eqn.invars))
->>>>>>> 9788a358
     subcs = [
         jaxpr_computation(
             subjaxpr, (),
@@ -360,7 +351,6 @@
       return c.Broadcast(c.Constant(onp.array(0, shape.element_type())),
                          shape.dimensions())
   return _zeros_like(c.GetShape(x))
-<<<<<<< HEAD
 
 def add_jaxvals_translation_rule(c, x, y):
   x_shape, y_shape = map(c.GetShape, (x, y))
@@ -373,12 +363,6 @@
 
 translations[ad_util.zeros_like_p] = zeros_like_translation_rule
 translations[ad_util.add_jaxvals_p] = add_jaxvals_translation_rule
-=======
-translations[ad_util.zeros_like_p] = zeros_like_translation_rule
-
-# TODO(mattjj): add_jaxvals should handle any jaxval
-translations[ad_util.add_jaxvals_p] = lambda c, x, y: c.Add(x, y)
->>>>>>> 9788a358
 
 
 def canonicalize_pyval_dtype(x):
